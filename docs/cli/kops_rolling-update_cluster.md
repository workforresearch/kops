--- conflicted
+++ resolved
@@ -57,11 +57,7 @@
   
   # Roll the k8s-cluster.example.com kops cluster,
   # only roll the node instancegroup,
-<<<<<<< HEAD
-  # use the new drain a validate functionality.
-=======
   # use the new drain and validate functionality.
->>>>>>> 4039ae8a
   kops rolling-update cluster k8s-cluster.example.com --yes \
   --fail-on-validate-error="false" \
   --node-interval 8m \
